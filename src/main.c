/*
 * main.c - T-962 reflow controller
 *
 * Copyright (C) 2014 Werner Johansson, wj@unifiedengineering.se
 *
 * This program is free software: you can redistribute it and/or modify
 * it under the terms of the GNU General Public License as published by
 * the Free Software Foundation, either version 3 of the License, or
 * (at your option) any later version.

 * This program is distributed in the hope that it will be useful,
 * but WITHOUT ANY WARRANTY; without even the implied warranty of
 * MERCHANTABILITY or FITNESS FOR A PARTICULAR PURPOSE.  See the
 * GNU General Public License for more details.

 * You should have received a copy of the GNU General Public License
 * along with this program.  If not, see <http://www.gnu.org/licenses/>.
 */

#include "LPC214x.h"
#include <stdint.h>
#include <stdio.h>
#include "serial.h"
#include "lcd.h"
#include "io.h"
#include "sched.h"
#include "onewire.h"
#include "adc.h"
#include "i2c.h"
#include "rtc.h"
#include "eeprom.h"
#include "keypad.h"
#include "reflow.h"
#include "buzzer.h"
#include "nvstorage.h"
#include "version.h"
#include "vic.h"
#include "max31855.h"
#include "systemfan.h"

extern uint8_t logobmp[];
extern uint8_t stopbmp[];
extern uint8_t selectbmp[];
extern uint8_t editbmp[];
extern uint8_t f3editbmp[];

// No version.c file generated for LPCXpresso builds, fall back to this
__attribute__((weak)) const char* Version_GetGitVersion(void) {
    return "no version info";
}

// Support for boot ROM functions (get part number etc)
typedef void (*IAP)(unsigned int [],unsigned int[]);
IAP iap_entry = (void*)0x7ffffff1;
#define IAP_READ_PART     (54)
#define IAP_REINVOKE_ISP  (57)
#define PART_REV_ADDR (0x0007D070)
typedef struct {
	const char* name;
	const uint32_t id;
} partmapStruct;

partmapStruct partmap[] = {
		{"LPC2131(/01)", 0x0002ff01}, // Probably pointless but present for completeness (32kB flash is too small for factory image)
		{"LPC2132(/01)", 0x0002ff11},
		{"LPC2134(/01)", 0x0002ff12},
		{"LPC2136(/01)", 0x0002ff23},
		{"LPC2138(/01)", 0x0002ff25},

		{"LPC2141", 0x0402ff01}, // Probably pointless but present for completeness (32kB flash is too small for factory image)
		{"LPC2142", 0x0402ff11},
		{"LPC2144", 0x0402ff12},
		{"LPC2146", 0x0402ff23},
		{"LPC2148", 0x0402ff25},
};
#define NUM_PARTS (sizeof(partmap)/sizeof(partmap[0]))

uint32_t partid,partrev;
uint32_t command[1];
uint32_t result[3];

typedef struct {
	const char* formatstr;
	const NVItem_t nvval;
	const uint8_t minval;
	const uint8_t maxval;
	const int8_t offset;
	const float multiplier;
} setupMenuStruct;

setupMenuStruct setupmenu[] = {
		{"Min fan speed     %3.0f", REFLOW_MIN_FAN_SPEED, 0, 254, 0, 1.0f},
		{"Cycle done beep %4.1fs", REFLOW_BEEP_DONE_LEN, 0, 254, 0, 0.1f},
		{"Left TC gain     %1.2f", TC_LEFT_GAIN, 10, 190, 0, 0.01f},
		{"Left TC offset  %+1.2f", TC_LEFT_OFFSET, 0, 200, -100, 0.25f},
		{"Right TC gain    %1.2f", TC_RIGHT_GAIN, 10, 190, 0, 0.01f},
		{"Right TC offset %+1.2f", TC_RIGHT_OFFSET, 0, 200, -100, 0.25f},
};
#define NUM_SETUP_ITEMS (sizeof(setupmenu)/sizeof(setupmenu[0]))

static int32_t Main_Work( void );

int main(void) {
	char buf[22];
	int len;

	/* Hold F1-Key at boot to force ISP mode */
	if ((IOPIN0 & (1<<23)) == 0) {
		//NB: If you want to call this later need to set a bunch of registers back
		//    to reset state. Haven't fully figured this out yet, might want to
		//    progmatically call bootloader, not sure. If calling later be sure
		//    to crank up watchdog time-out, as it's impossible to disable
		//
		//    Bootloader must use legacy mode IO if you call this later too, so do:
		//    SCS = 0;

		//Turn off FAN & Heater using legacy registers so they stay off during bootloader
		//Fan = PIN0.8
		//Heater = PIN0.9
		IODIR0 = (1<<8) | (1<<9);
		IOSET0 = (1<<8) | (1<<9);

		//Re-enter ISP Mode, this function will never return
		command[0] = IAP_REINVOKE_ISP;
		iap_entry((void *)command, (void *)result);
	}

	PLLCFG = (1<<5) | (4<<0); //PLL MSEL=0x4 (+1), PSEL=0x1 (/2) so 11.0592*5 = 55.296MHz, Fcco = (2x55.296)*2 = 221MHz which is within 156 to 320MHz
	PLLCON = 0x01;
	PLLFEED = 0xaa;
	PLLFEED = 0x55; // Feed complete
	while(!(PLLSTAT & (1<<10))); // Wait for PLL to lock
	PLLCON = 0x03;
	PLLFEED = 0xaa;
	PLLFEED = 0x55; // Feed complete
	VPBDIV = 0x01; // APB runs at the same frequency as the CPU (55.296MHz)
	MAMTIM = 0x03; // 3 cycles flash access recommended >40MHz
	MAMCR = 0x02; // Fully enable memory accelerator
<<<<<<< HEAD
	
	VIC_Init();
=======

>>>>>>> db599e0d
	Sched_Init();
	IO_Init();
	Set_Heater(0);
	Set_Fan(0);
	Serial_Init();
	printf(	"\nT-962-controller open source firmware (%s)" \
			"\n" \
			"\nSee https://github.com/UnifiedEngineering/T-962-improvement for more details." \
			"\n" \
			"\nInitializing improved reflow oven...", Version_GetGitVersion());
	I2C_Init();
	EEPROM_Init();
	NV_Init();

	LCD_Init();
	LCD_BMPDisplay(logobmp,0,0);

	// Setup watchdog
	WDTC = PCLKFREQ / 3; // Some margin (PCLKFREQ/4 would be exactly the period the WD is fed by sleep_work)
	WDMOD = 0x03; // Enable
	WDFEED = 0xaa;
	WDFEED = 0x55;

	uint8_t resetreason = RSIR;
	RSIR = 0x0f; // Clear it out
	printf("\nReset reason(s): %s%s%s%s", (resetreason&(1<<0))?"[POR]":"", (resetreason&(1<<1))?"[EXTR]":"",
			(resetreason&(1<<2))?"[WDTR]":"", (resetreason&(1<<3))?"[BODR]":"");

	// Request part number
	command[0] = IAP_READ_PART;
	iap_entry((void *)command, (void *)result);
	const char* partstrptr = NULL;
	for(int i=0; i<NUM_PARTS; i++) {
		if(result[1] == partmap[i].id) {
			partstrptr = partmap[i].name;
			break;
		}
	}
	// Read part revision
	partrev=*(uint8_t*)PART_REV_ADDR;
	if(partrev==0 || partrev > 0x1a) {
		partrev = '-';
	} else {
		partrev += 'A' - 1;
	}
	len = snprintf(buf,sizeof(buf),"%s rev %c",partstrptr,(int)partrev);
	LCD_disp_str((uint8_t*)buf, len, 0, 64-6, FONT6X6);
	printf("\nRunning on an %s", buf);

	len = snprintf(buf,sizeof(buf),"%s",Version_GetGitVersion());
	LCD_disp_str((uint8_t*)buf, len, 128-(len*6), 0, FONT6X6);

	LCD_FB_Update();
	Keypad_Init();
	Buzzer_Init();
	ADC_Init();
	RTC_Init();
	OneWire_Init();
	SPI_TC_Init();
	Reflow_Init();
	SystemFan_Init();

	Sched_SetWorkfunc( MAIN_WORK, Main_Work );
	Sched_SetState( MAIN_WORK, 1, TICKS_SECS( 2 ) ); // Enable in 2 seconds

	Buzzer_Beep( BUZZ_1KHZ, 255, TICKS_MS(100) );

	while(1) {
#ifdef ENABLE_SLEEP
		int32_t sleeptime;
		sleeptime=Sched_Do( 0 ); // No fast-forward support
		//printf("\n%d ticks 'til next activity"),sleeptime);
#else
		Sched_Do( 0 ); // No fast-forward support
#endif
	}
	return 0;
}

static int32_t Main_Work(void) {
	static uint32_t mode = 0;
	static uint32_t setpoint = 30;
	static uint8_t curidx = 0;
	int32_t retval = TICKS_MS(500);

	char buf[22];
	int len;

	uint32_t keyspressed = Keypad_Get();

	// Sort out this "state machine"
	if (mode == 7) { // Setup/calibrate
		static uint8_t selected = 0;
		int y = 0;

		int keyrepeataccel = keyspressed >> 17; // Divide the value by 2
		if (keyrepeataccel < 1) keyrepeataccel = 1;
		if (keyrepeataccel > 30) keyrepeataccel = 30;

		if (keyspressed & KEY_F1) {
			if (selected > 0) { // Prev row
				selected--;
			} else { // wrap
				selected = NUM_SETUP_ITEMS - 1;
			}
		}
		if (keyspressed & KEY_F2) {
			if (selected < (NUM_SETUP_ITEMS - 1)) { // Next row
				selected++;
			} else { // wrap
				selected = 0;
			}
		}

		int curval = NV_GetConfig(setupmenu[selected].nvval);
		if (keyspressed & KEY_F3) { // Decrease value
			int minval = setupmenu[selected].minval;
			curval -= keyrepeataccel;
			if (curval < minval) curval = minval;
		}
		if (keyspressed & KEY_F4) { // Increase value
			int maxval = setupmenu[selected].maxval;
			curval += keyrepeataccel;
			if( curval > maxval ) curval = maxval;
		}
		if (keyspressed & (KEY_F3 | KEY_F4)) {
			NV_SetConfig(setupmenu[selected].nvval, curval);
			Reflow_ValidateNV();
		}

		LCD_FB_Clear();
		len = snprintf(buf, sizeof(buf), "Setup/calibration");
		LCD_disp_str((uint8_t*)buf, len, 64 - (len * 3), y, FONT6X6);
		y += 7;

		for (int i = 0; i < NUM_SETUP_ITEMS ; i++) {
			int intval = NV_GetConfig(setupmenu[i].nvval);
			intval += setupmenu[i].offset;
			float value = ((float)intval) * setupmenu[i].multiplier;
			len = snprintf(buf,sizeof(buf), setupmenu[i].formatstr, value);
			LCD_disp_str((uint8_t*)buf, len, 0, y, FONT6X6 | (selected == i) ? INVERT : 0);
			y += 7;
		}

		// buttons
		y = 64 - 7;
		LCD_disp_str((uint8_t*)" < ", 3, 0, y, FONT6X6 | INVERT);
		LCD_disp_str((uint8_t*)" > ", 3, 20, y, FONT6X6 | INVERT);
		LCD_disp_str((uint8_t*)" - ", 3, 45, y, FONT6X6 | INVERT);
		LCD_disp_str((uint8_t*)" + ", 3, 65, y, FONT6X6 | INVERT);
		LCD_disp_str((uint8_t*)" DONE ", 6, 91, y, FONT6X6 | INVERT);

		//LCD_BMPDisplay(stopbmp,127-17,0);

		if (keyspressed & KEY_S) { // Leave setup
			mode = 0;
			Reflow_SetMode(REFLOW_STANDBY);
			retval = 0; // Force immediate refresh
		}
	} else if (mode == 6) { // About
		LCD_FB_Clear();
		LCD_BMPDisplay(logobmp, 0, 0);

		len = snprintf(buf, sizeof(buf), "T-962 controller");
		LCD_disp_str((uint8_t*)buf, len, 64 - (len * 3), 0, FONT6X6);

		len = snprintf(buf, sizeof(buf), "%s", Version_GetGitVersion());
		LCD_disp_str((uint8_t*)buf, len, 64-(len*3), 64 - 6, FONT6X6);

		LCD_BMPDisplay(stopbmp, 127 - 17, 0);

		if (keyspressed & KEY_S) { // Leave about
			mode = 0;
			retval = 0; // Force immediate refresh
		}
	} else if (mode == 5) { // Run reflow
		uint32_t ticks = RTC_Read();
		//len = snprintf(buf,sizeof(buf),"seconds:%d",ticks);
		//LCD_disp_str((uint8_t*)buf, len, 13, 0, FONT6X6);
		len = snprintf(buf, sizeof(buf), "%03u", Reflow_GetSetpoint());
		LCD_disp_str((uint8_t*)"SET", 3, 110, 7, FONT6X6);
		LCD_disp_str((uint8_t*)buf, len, 110, 13, FONT6X6);

		len = snprintf(buf, sizeof(buf), "%03u", Reflow_GetActualTemp());
		LCD_disp_str((uint8_t*)"ACT", 3, 110, 20, FONT6X6);
		LCD_disp_str((uint8_t*)buf, len, 110, 26, FONT6X6);

		len = snprintf(buf,sizeof(buf),"%03u", (unsigned int)ticks);
		LCD_disp_str((uint8_t*)"RUN", 3, 110, 33, FONT6X6);
		LCD_disp_str((uint8_t*)buf, len, 110, 39, FONT6X6);
		if (Reflow_IsDone() || keyspressed & KEY_S) { // Abort reflow
			if (Reflow_IsDone()) {
				Buzzer_Beep(BUZZ_1KHZ, 255, TICKS_MS(100) * NV_GetConfig(REFLOW_BEEP_DONE_LEN));
			}
			mode = 0;
			Reflow_SetMode(REFLOW_STANDBY);
			retval = 0; // Force immediate refresh
		}
	} else if (mode == 4) { // Select profile
		int curprofile = Reflow_GetProfileIdx();

		LCD_FB_Clear();

		if (keyspressed & KEY_F1) { // Prev profile
			curprofile--;
		}
		if (keyspressed & KEY_F2) { // Next profile
			curprofile++;
		}
		Reflow_SelectProfileIdx(curprofile);
		Reflow_PlotProfile(-1);
		LCD_BMPDisplay(selectbmp, 127 - 17, 0);
		int eeidx = Reflow_GetEEProfileIdx();
		if (eeidx) { // Display edit button
			LCD_BMPDisplay(f3editbmp, 127 - 17, 29);
		}
		len = snprintf(buf, sizeof(buf), "%s", Reflow_GetProfileName());
		LCD_disp_str((uint8_t*)buf, len, 13, 0, FONT6X6);

		if (eeidx && keyspressed & KEY_F3) { // Edit ee profile
			mode = eeidx;
			retval = 0; // Force immediate refresh
		}
		if (keyspressed & KEY_S) { // Select current profile
			mode = 0;
			retval = 0; // Force immediate refresh
		}
	} else if (mode == 3) { // Bake
		LCD_FB_Clear();
		LCD_disp_str((uint8_t*)"MANUAL/BAKE MODE", 16, 0, 0, FONT6X6);
		int keyrepeataccel = keyspressed >> 17; // Divide the value by 2
		if (keyrepeataccel < 1) keyrepeataccel = 1;
		if (keyrepeataccel > 30) keyrepeataccel = 30;

		if (keyspressed & KEY_F1) { // Setpoint-
			setpoint -= keyrepeataccel;
			if (setpoint<30) setpoint = 30;
		}
		if (keyspressed & KEY_F2) { // Setpoint+
			setpoint += keyrepeataccel;
			if (setpoint>300) setpoint = 300;
		}

		len = snprintf(buf, sizeof(buf),"- SETPOINT %u` +", (unsigned int)setpoint);
		LCD_disp_str((uint8_t*)buf, len, 64-(len*3), 10, FONT6X6);

		LCD_disp_str((uint8_t*)"F1", 2, 0, 10, FONT6X6 | INVERT);
		LCD_disp_str((uint8_t*)"F2", 2, 127-12, 10, FONT6X6 | INVERT);

		len = snprintf(buf, sizeof(buf), "ACTUAL %.1f`", Reflow_GetTempSensor(TC_AVERAGE));
		LCD_disp_str((uint8_t*)buf, len, 64 - (len * 3), 18, FONT6X6);

		len = snprintf(buf, sizeof(buf), "L %.1f`", Reflow_GetTempSensor(TC_LEFT));
		LCD_disp_str((uint8_t*)buf, len, 32 - (len * 3), 26, FONT6X6);

		len = snprintf(buf, sizeof(buf), "R %.1f`", Reflow_GetTempSensor(TC_RIGHT));
		LCD_disp_str((uint8_t*)buf, len, 96 - (len * 3), 26, FONT6X6);

		if (Reflow_IsTempSensorValid(TC_EXTRA1)) {
			len = snprintf(buf, sizeof(buf), "X1 %.1f`", Reflow_GetTempSensor(TC_EXTRA1));
			LCD_disp_str((uint8_t*)buf, len, 32 - (len * 3), 34, FONT6X6);
		}

		if (Reflow_IsTempSensorValid(TC_EXTRA2)) {
			len = snprintf(buf, sizeof(buf), "X2 %.1f`", Reflow_GetTempSensor(TC_EXTRA2));
			LCD_disp_str((uint8_t*)buf, len, 96 - (len * 3), 34, FONT6X6);
		}

		if (Reflow_IsTempSensorValid(TC_COLD_JUNCTION)) {
			len = snprintf(buf, sizeof(buf), "COLD-JUNCTION %.1f`", Reflow_GetTempSensor(TC_COLD_JUNCTION));
		} else {
			len = snprintf(buf, sizeof(buf), "NO COLD-JUNCTION TS!");
		}
		LCD_disp_str((uint8_t*)buf, len, 64 - (len * 3), 42, FONT6X6);

		LCD_BMPDisplay(stopbmp, 127 - 17, 0);

//		len = snprintf(buf,sizeof(buf),"heat=0x%02x fan=0x%02x",heat,fan);
//		LCD_disp_str((uint8_t*)buf, len, 0, 63-5, FONT6X6);

		// Add timer for bake at some point

		Reflow_SetSetpoint(setpoint);

		if (keyspressed & KEY_S) { // Abort bake
			mode = 0;
			Reflow_SetMode(REFLOW_STANDBY);
			retval = 0; // Force immediate refresh
		}
	} else if (mode == 2 || mode == 1) { // Edit ee1 or 2
		LCD_FB_Clear();
		int keyrepeataccel = keyspressed >> 17; // Divide the value by 2
		if (keyrepeataccel < 1) keyrepeataccel = 1;
		if (keyrepeataccel > 30) keyrepeataccel = 30;

		int16_t cursetpoint;
		Reflow_SelectEEProfileIdx(mode);
		if (keyspressed & KEY_F1 && curidx > 0) { // Prev time
			curidx--;
		}
		if (keyspressed & KEY_F2 && curidx < 47) { // Next time
			curidx++;
		}
		cursetpoint = Reflow_GetSetpointAtIdx(curidx);

		if (keyspressed & KEY_F3) { // Decrease setpoint
			cursetpoint -= keyrepeataccel;
		}
		if (keyspressed & KEY_F4) { // Increase setpoint
			cursetpoint += keyrepeataccel;
		}
		if (cursetpoint<0) cursetpoint = 0;
		if (cursetpoint>300) cursetpoint = 300;
		Reflow_SetSetpointAtIdx(curidx, cursetpoint);

		Reflow_PlotProfile(curidx);
		LCD_BMPDisplay(editbmp, 127 - 17, 0);

		len = snprintf(buf, sizeof(buf), "%02u0s %03u`", curidx, cursetpoint);
		LCD_disp_str((uint8_t*)buf, len, 13, 0, FONT6X6);
		if (keyspressed & KEY_S) { // Done editing
			Reflow_SaveEEProfile();
			mode = 0;
			retval = 0; // Force immediate refresh
		}
	} else { // Main menu
		LCD_FB_Clear();

		len = snprintf(buf, sizeof(buf),"MAIN MENU");
		LCD_disp_str((uint8_t*)buf, len, 0, 6 * 0, FONT6X6);
		LCD_disp_str((uint8_t*)"F1", 2, 0, 8 * 1, FONT6X6 | INVERT);
		LCD_disp_str((uint8_t*)"ABOUT", 5, 14, 8*1, FONT6X6);
		LCD_disp_str((uint8_t*)"F2", 2, 0, 8 * 2, FONT6X6 | INVERT);
		LCD_disp_str((uint8_t*)"SETUP", 5, 14, 8 * 2, FONT6X6);
		LCD_disp_str((uint8_t*)"F3", 2, 0, 8 * 3, FONT6X6 | INVERT);
		LCD_disp_str((uint8_t*)"BAKE/MANUAL MODE", 16, 14, 8 * 3, FONT6X6);
		LCD_disp_str((uint8_t*)"F4", 2, 0, 8 * 4, FONT6X6 | INVERT);
		LCD_disp_str((uint8_t*)"SELECT PROFILE", 14, 14, 8 * 4, FONT6X6);
		LCD_disp_str((uint8_t*)"S", 1, 3, 8*5, FONT6X6 | INVERT);
		LCD_disp_str((uint8_t*)"RUN REFLOW PROFILE", 18, 14, 8 * 5, FONT6X6);

		len = snprintf(buf, sizeof(buf), "%s", Reflow_GetProfileName());
		LCD_disp_str((uint8_t*)buf, len, 64 - (len * 3), 8 * 6, FONT6X6 | INVERT);

		len = snprintf(buf,sizeof(buf), "OVEN TEMPERATURE %d`", Reflow_GetActualTemp());
		LCD_disp_str((uint8_t*)buf, len, 64 - (len * 3), 64 - 6, FONT6X6);

		// Make sure reflow complete beep is silenced when pressing any key
		if (keyspressed) {
			Buzzer_Beep(BUZZ_NONE, 0, 0);
		}

		if (keyspressed & KEY_F1) { // About
			mode = 6;
			retval = 0; // Force immediate refresh
		}
		if (keyspressed & KEY_F2) { // Setup/cal
			mode = 7;
			Reflow_SetMode(REFLOW_STANDBYFAN);
			retval = 0; // Force immediate refresh
		}
		if (keyspressed & KEY_F3) { // Bake mode
			mode = 3;
			Reflow_Init();
			Reflow_SetMode(REFLOW_BAKE);
			retval = 0; // Force immediate refresh
		}
		if (keyspressed & KEY_F4) { // Select profile
			mode = 4;
			retval = 0; // Force immediate refresh
		}
		if (keyspressed & KEY_S) { // Start reflow
			mode = 5;
			LCD_FB_Clear();
			Reflow_Init();
			Reflow_PlotProfile(-1);
			LCD_BMPDisplay(stopbmp, 127 - 17, 0);
			len = snprintf(buf, sizeof(buf), "%s", Reflow_GetProfileName());
			LCD_disp_str((uint8_t*)buf, len, 13, 0, FONT6X6);
			Reflow_SetMode(REFLOW_REFLOW);
			retval = 0; // Force immediate refresh
		}
	}

	LCD_FB_Update();

	return retval;
}<|MERGE_RESOLUTION|>--- conflicted
+++ resolved
@@ -136,12 +136,8 @@
 	VPBDIV = 0x01; // APB runs at the same frequency as the CPU (55.296MHz)
 	MAMTIM = 0x03; // 3 cycles flash access recommended >40MHz
 	MAMCR = 0x02; // Fully enable memory accelerator
-<<<<<<< HEAD
 	
 	VIC_Init();
-=======
-
->>>>>>> db599e0d
 	Sched_Init();
 	IO_Init();
 	Set_Heater(0);
